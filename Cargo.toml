[workspace]
<<<<<<< HEAD
members = ["simple-todo","erp"]
=======
members = ["relation", "simple_todo"]
>>>>>>> 5ab4808a
resolver = "2"<|MERGE_RESOLUTION|>--- conflicted
+++ resolved
@@ -1,7 +1,3 @@
 [workspace]
-<<<<<<< HEAD
-members = ["simple-todo","erp"]
-=======
-members = ["relation", "simple_todo"]
->>>>>>> 5ab4808a
+members = ["relation", "simple_todo","erp"]
 resolver = "2"